--- conflicted
+++ resolved
@@ -21,12 +21,8 @@
   <ItemGroup>
     <PackageReference Include="Microsoft.Extensions.Hosting" Version="9.0.3" />
     <PackageReference Include="Microsoft.NET.Test.Sdk" Version="17.13.0" />
-<<<<<<< HEAD
-    <PackageReference Include="OpenAI" Version="2.1.0" />
     <PackageReference Include="Moq" Version="4.20.70" />
-=======
     <PackageReference Include="OpenAI" Version="2.2.0-beta.4" />
->>>>>>> 64257e4e
     <PackageReference Include="Temporalio" Version="1.5.0" />
     <PackageReference Include="Microsoft.Extensions.Configuration.Json" Version="9.0.3" />
     <PackageReference Include="Microsoft.Extensions.Options" Version="9.0.3" />
