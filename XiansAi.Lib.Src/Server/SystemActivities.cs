--- conflicted
+++ resolved
@@ -32,16 +32,12 @@
     [Activity("System Activities: Send Event")]
     public async Task SendEvent(EventDto eventDto)
     {
-<<<<<<< HEAD
         await SendEventStatic(eventDto);
     }
 
     public static async Task SendEventStatic(EventDto eventDto)
     {
         _logger.LogInformation("Sending event {EventType} from workflow {SourceWorkflow} to {TargetWorkflow}", 
-=======
-        _logger.LogInformation("Sending event {EventType} from workflow {SourceWorkflow} to {TargetWorkflow}",
->>>>>>> ecd8b1a4
             eventDto.EventType, eventDto.SourceWorkflowId, eventDto.TargetWorkflowType);
 
         var request = new
@@ -84,17 +80,12 @@
     [Activity("System Activities: Get Knowledge")]
     public async Task<Knowledge?> GetKnowledgeAsync(string knowledgeName)
     {
-<<<<<<< HEAD
         return await GetKnowledgeAsyncStatic(knowledgeName);
     }
 
     public static async Task<Knowledge?> GetKnowledgeAsyncStatic(string knowledgeName)
     {
         try {
-=======
-        try
-        {
->>>>>>> ecd8b1a4
             var knowledgeLoader = new KnowledgeLoaderImpl();
             var knowledge = await knowledgeLoader.Load(knowledgeName);
             return knowledge;
@@ -106,10 +97,6 @@
         }
     }
 
-<<<<<<< HEAD
-    [Activity ("System Activities: Route Message")]
-    public async Task<string> RouteAsync(MessageThread messageThread, string systemPrompt, RouterOptions options)
-=======
     [Activity("System Activities: Update Knowledge")]
     public async Task<bool> UpdateKnowledgeAsync(string knowledgeName, string knowledgeType, string knowledgeContent)
     {
@@ -129,24 +116,17 @@
 
     [Activity("System Activities: Route Message")]
     public async Task<string> RouteAsync(MessageThread messageThread, string systemPrompt, string[] capabilitiesPluginNames, RouterOptions options)
->>>>>>> ecd8b1a4
     {
         // do the routing
         return await new SemanticRouterImpl().RouteAsync(messageThread, systemPrompt, _capabilities.ToArray(), options);
     }
 
-<<<<<<< HEAD
     [Activity ("System Activities: Hand Over message Thread")]
     public async Task<string?> HandOverThread(HandoverMessage message) {
         return await HandOverThreadStatic(message);
     }
 
     public static async Task<string?> HandOverThreadStatic(HandoverMessage message) {
-=======
-    [Activity("System Activities: Hand Over message Thread")]
-    public async Task<string?> HandOverThread(HandoverMessage message)
-    {
->>>>>>> ecd8b1a4
 
         if (!SecureApi.IsReady)
         {
@@ -169,18 +149,12 @@
     }
 
 
-<<<<<<< HEAD
     [Activity ("System Activities: Send Message")]
     public async Task<string> SendMessage(OutgoingMessage message) {
         return await SendMessageStatic(message);
     }
 
     public static async Task<string> SendMessageStatic(OutgoingMessage message) {
-=======
-    [Activity("System Activities: Send Message")]
-    public async Task<string> SendMessage(OutgoingMessage message)
-    {
->>>>>>> ecd8b1a4
 
         if (!SecureApi.IsReady)
         {
