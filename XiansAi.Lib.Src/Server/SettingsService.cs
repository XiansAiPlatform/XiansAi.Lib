--- conflicted
+++ resolved
@@ -107,12 +107,7 @@
 {
     private static readonly ILogger _logger = Globals.LogFactory.CreateLogger<FlowServerSettings>();
     private const string SETTINGS_URL = "api/agent/settings/flowserver";
-<<<<<<< HEAD
     private static FlowServerSettings? _settings;
-=======
-
-    private static readonly Lazy<Task<FlowServerSettings>> _settingsLazy = new(() => LoadSettingsFromServer());
->>>>>>> cae62dd2
 
     /// <summary>
     /// Loads settings from the server. Caches the settings after the first fetch.
