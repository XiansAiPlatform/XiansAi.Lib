using System.Linq.Expressions;
using Microsoft.Extensions.Logging;
using Temporalio.Workflows;
using System.Collections.Concurrent;
using Server;


namespace XiansAi.Flow;

/// <summary>
/// Base class for all workflow implementations providing common functionality.
/// </summary>
public abstract class FlowBase
{
    private const int MaxLogLines = 100;
    private readonly ILogger _logger;
    private readonly ObjectCacheManager _cacheManager;
    private readonly Dictionary<Type, Type> _typeMappings = new();

    private readonly Messenger _messenger;

    [WorkflowSignal]
    public async Task HandleInboundMessage(MessageSignal messageSignal)
    {
        _logger.LogInformation($"Received inbound message in base class: {messageSignal.Content}");
        await _messenger.ReceiveMessage(messageSignal);
    }

    /// <summary>
    /// Initializes a new instance of the FlowBase class.
    /// </summary>
    /// <exception cref="InvalidOperationException">Thrown when LogFactory is not initialized</exception>
    protected FlowBase()
    {
        _messenger = new Messenger(Workflow.Info.WorkflowId);
        _logger = Globals.LogFactory?.CreateLogger<FlowBase>()
            ?? throw new InvalidOperationException("LogFactory not initialized");
        _cacheManager = new ObjectCacheManager();
    }

    public IMessenger GetMessenger()
    {
        return _messenger;
    }

    public ILogger GetLogger()
    {
        if (IsInWorkflow())
        {
            return Workflow.Logger;
        }
        return _logger;
    }

    public void SetActivityTypeMapping<TInterface, TImplementation>()
    {
        _typeMappings[typeof(TInterface)] = typeof(TImplementation);
    }


    public void SetActivityTypeMappings(Dictionary<Type, Type> typeMappings)
    {
        foreach (var mapping in typeMappings)
        {
            _typeMappings[mapping.Key] = mapping.Value;
        }
    }

    private Task<TResult> RunActivityAsyncLocal<TActivityInstance, TResult>(Expression<Func<TActivityInstance, Task<TResult>>> activityCall, int timeoutMinutes = 5)
    {
        // Create an instance of TActivityInstance
        TActivityInstance activityInstance;
        if (typeof(TActivityInstance).IsInterface)
        {
            if (_typeMappings.ContainsKey(typeof(TActivityInstance)))
            {
                Type concreteType = _typeMappings[typeof(TActivityInstance)];
                activityInstance = (TActivityInstance)Activator.CreateInstance(concreteType)!;
            }
            else
            {
                throw new InvalidOperationException("No concrete type provided for interface " + typeof(TActivityInstance).Name);
            }
        }
        else
        {
            activityInstance = Activator.CreateInstance<TActivityInstance>(); // Directly create an instance if not an interface
        }

        return activityCall.Compile()(activityInstance);
    }

    /// <summary>
    /// Executes an activity asynchronously with default timeout settings.
    /// </summary>
    /// <typeparam name="TActivityInstance">The type of the activity instance</typeparam>
    /// <typeparam name="TResult">The type of the result returned by the activity</typeparam>
    /// <param name="activityCall">Expression representing the activity method call</param>
    /// <param name="timeoutMinutes">Optional timeout in minutes (defaults to 5)</param>
    /// <returns>Task representing the result of the activity execution</returns>
    /// <exception cref="ArgumentNullException">Thrown when activityCall is null</exception>
    /// <exception cref="ArgumentOutOfRangeException">Thrown when timeoutMinutes is less than or equal to 0</exception>
    protected virtual async Task<TResult> RunActivityAsync<TActivityInstance, TResult>(
        Expression<Func<TActivityInstance, Task<TResult>>> activityCall,
        int timeoutMinutes = 5)
    {
        ArgumentNullException.ThrowIfNull(activityCall, nameof(activityCall));

        if (timeoutMinutes <= 0)
        {
            throw new ArgumentOutOfRangeException(
                nameof(timeoutMinutes),
                "Timeout must be greater than 0 minutes");
        }

        try
        {
            var options = new ActivityOptions
            {
                StartToCloseTimeout = TimeSpan.FromMinutes(timeoutMinutes)
            };

            var result = await RunActivityAsync(activityCall, options);

            return result;
        }
        catch (Exception ex)
        {
            _logger.LogError(
                ex,
                "Failed to execute activity {ActivityType}",
                typeof(TActivityInstance).Name);
            throw;
        }
    }

    /// <summary>
    /// Delays the workflow for a specified duration.
    /// </summary>
    /// <param name="timeSpan">The duration to delay for</param>
    /// <param name="cancellationToken">Optional cancellation token</param>
    /// <returns>A task that completes after the delay</returns>
    protected virtual async Task DelayAsync(TimeSpan timeSpan, CancellationToken cancellationToken = default)
    {
        _logger.LogInformation("Delaying for {TimeSpan}", timeSpan);
        if (IsInWorkflow())
        {
            await Workflow.DelayAsync(timeSpan, cancellationToken);
        }
        else
        {
            await Task.Delay(timeSpan, cancellationToken);
        }
    }

    /// <summary>
    /// Executes an activity asynchronously with custom activity options.
    /// </summary>
    /// <typeparam name="TActivityInstance">The type of the activity instance</typeparam>
    /// <typeparam name="TResult">The type of the result returned by the activity</typeparam>
    /// <param name="activityCall">Expression representing the activity method call</param>
    /// <param name="options">Custom activity options</param>
    /// <returns>Task representing the result of the activity execution</returns>
    /// <exception cref="ArgumentNullException">Thrown when activityCall or options is null</exception>
    protected virtual async Task<TResult> RunActivityAsync<TActivityInstance, TResult>(
        Expression<Func<TActivityInstance, Task<TResult>>> activityCall,
        ActivityOptions options)
    {
        ArgumentNullException.ThrowIfNull(activityCall, nameof(activityCall));
        ArgumentNullException.ThrowIfNull(options, nameof(options));

        // Get method name from expression without compiling
        var methodName = ((MethodCallExpression)activityCall.Body).Method.Name;

        try
        {
            _logger.LogInformation("Executing activity '{ActivityMethod}' at '{ActivityType}'",
                methodName,
                typeof(TActivityInstance).Name);

            TResult result;
            if (IsInWorkflow())
            {
                result = await Workflow.ExecuteActivityAsync(activityCall, options);
            }
            else
            {
                result = await RunActivityAsyncLocal(activityCall);
            }

            _logger.LogInformation(
                "Successfully completed activity '{ActivityMethod}' at '{ActivityType}' with result: {Result}",
                methodName,
                typeof(TActivityInstance).Name,
                result?.ToString());

            return result;
        }
        catch (Exception ex)
        {
            _logger.LogError(
                ex,
                "Failed to execute activity {ActivityType}",
                typeof(TActivityInstance).Name);
            throw;
        }
    }

    public bool IsInWorkflow()
    {
        var isInWorkflow = Workflow.InWorkflow;
        _logger.LogDebug("IsInWorkflow: {IsInWorkflow}", isInWorkflow);
        return isInWorkflow;
    }

    /// <summary>
    /// Gets a value from the cache for the specified key.
    /// </summary>
    /// <typeparam name="T">The type of the value to retrieve</typeparam>
    /// <param name="key">The key to look up</param>
    /// <returns>The cached value if found, otherwise null</returns>
    protected async Task<T?> GetCacheValueAsync<T>(string key)
    {
        _logger.LogInformation("Getting value from cache for key: {Key}", key);
        return await _cacheManager.GetValueAsync<T>(key);
    }

    /// <summary>
    /// Sets a value in the cache for the specified key.
    /// </summary>
    /// <typeparam name="T">The type of the value to store</typeparam>
    /// <param name="key">The key to store the value under</param>
    /// <param name="value">The value to store</param>
    /// <returns>True if the operation was successful, false otherwise</returns>
    protected async Task<bool> SetCacheValueAsync<T>(string key, T value)
    {
        _logger.LogInformation("Setting value in cache for key: {Key}", key);
        return await _cacheManager.SetValueAsync(key, value);
    }

    /// <summary>
    /// Deletes a value from the cache for the specified key.
    /// </summary>
    /// <param name="key">The key to delete</param>
    /// <returns>True if the operation was successful, false otherwise</returns>
    protected async Task<bool> DeleteCacheValueAsync(string key)
    {
        _logger.LogInformation("Deleting value from cache for key: {Key}", key);
        return await _cacheManager.DeleteValueAsync(key);
    }
<<<<<<< HEAD


    /// <summary>
    /// Get the latest error logs from the activity error log file.
    /// </summary>
    /// <returns>The latest error logs as a string, or null if the file does not exist.</returns>
    [WorkflowQuery]
    public string? GetLogsFromFile()
    {
        var currentDateFileName = DateTime.Now.ToString("yyyyMMdd");
        var errorFilePath = Path.Combine(Directory.GetCurrentDirectory(), $"logs/app{currentDateFileName}.log");

        if (!File.Exists(errorFilePath))
            return null;

        try
        {
            // Open the file with shared read access
            using var fs = new FileStream(errorFilePath, FileMode.Open, FileAccess.Read, FileShare.ReadWrite);
            using var sr = new StreamReader(fs);

            var lastLines = new LinkedList<string>();
            string? line;

            while ((line = sr.ReadLine()) != null)
            {
                lastLines.AddLast(line);
                if (lastLines.Count > MaxLogLines)
                    lastLines.RemoveFirst();
            }

            return string.Join(Environment.NewLine, lastLines);
        }
        catch (Exception ex)
        {
            Console.WriteLine($"Failed to read logs: {ex.Message}");
            return null;
        }
    }

    /// <summary>
    /// Get the latest error logs from an Mongo DB collection.
    /// </summary>
    /// <returns>The latest error logs as a string, or null if the collection does not exist.</returns>
    [WorkflowQuery]
    public string? GetLogsFromMongo(string workflowId, string runId)
    {

        Console.WriteLine($"GetLogsFromMongo: workflowId: {workflowId}, runId: {runId}");

        // Call the activity asynchronously using 'await'
        var mongoDbActivity = new MongoDbActivity();
        var logs = mongoDbActivity.GetLogsFromMongo(workflowId, runId);
       
        return string.Join(Environment.NewLine, logs.Select(log =>
            $"Level: {log.GetValue("Level", "N/A")}\n" +
            $"Timestamp: {log.GetValue("UtcTimeStamp", "N/A")}\n" +
            $"Message: {log.GetValue("RenderedMessage", "N/A")}\n" +
            "--------------------------------------------------"));
    }
}

/// <summary>
/// A simple record type representing the payload for a signal.
/// Contains a logical signal name and an associated value.
/// </summary>
public record SignalPayload(string SignalName, object Value);
=======
}
>>>>>>> 998e9543
<|MERGE_RESOLUTION|>--- conflicted
+++ resolved
@@ -248,7 +248,6 @@
         _logger.LogInformation("Deleting value from cache for key: {Key}", key);
         return await _cacheManager.DeleteValueAsync(key);
     }
-<<<<<<< HEAD
 
 
     /// <summary>
@@ -309,13 +308,4 @@
             $"Message: {log.GetValue("RenderedMessage", "N/A")}\n" +
             "--------------------------------------------------"));
     }
-}
-
-/// <summary>
-/// A simple record type representing the payload for a signal.
-/// Contains a logical signal name and an associated value.
-/// </summary>
-public record SignalPayload(string SignalName, object Value);
-=======
-}
->>>>>>> 998e9543
+}