--- conflicted
+++ resolved
@@ -141,7 +141,6 @@
 
     private Kernel InitializeCacheable(RouterOptions options, Type[] capabilitiesPluginTypes)
     {
-<<<<<<< HEAD
          string GetApiKey() =>
             !string.IsNullOrEmpty(_llmApiKey) ? _llmApiKey :
             !string.IsNullOrEmpty(_settings.ApiKey) ? _settings.ApiKey :
@@ -168,13 +167,6 @@
         var builder = Kernel.CreateBuilder();
 
         switch (providerName?.ToLower())
-=======
-
-        var apiKey = _settings.ApiKey ?? throw new Exception("LLM Api Key is not available from the server");
-        var builder = Kernel.CreateBuilder();
-        
-        switch (_settings.ProviderName?.ToLower())
->>>>>>> 2d1aaff8
         {
             case "openai":
                 builder.Services.AddOpenAIChatCompletion(
@@ -182,19 +174,6 @@
                     apiKey: GetApiKey()
                 );
                 break;
-<<<<<<< HEAD
-=======
-            case "azureopenai":
-                if (_settings.AdditionalConfig == null)
-                {
-                    throw new Exception("AdditionalConfig is not set for AzureOpenAI");
-                }
-
-                if (!_settings.AdditionalConfig.TryGetValue("DeploymentName", out var deploymentName) || string.IsNullOrWhiteSpace(deploymentName))
-                {
-                    throw new Exception("Missing 'DeploymentName' in AdditionalConfig");
-                }
->>>>>>> 2d1aaff8
 
             case "azureopenai":
                 builder.AddAzureOpenAIChatCompletion(
