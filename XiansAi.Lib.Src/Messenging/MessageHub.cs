using System.Collections.Concurrent;
using System.Text.Json;
using Temporalio.Workflows;
using XiansAi.Logging;

namespace XiansAi.Messaging;

public delegate Task ConversationReceivedAsyncHandler(MessageThread conversation);
public delegate void ConversationReceivedHandler(MessageThread conversation);

public delegate Task FlowMessageReceivedAsyncHandler<T>(EventMetadata<T> metadata);
public delegate void FlowMessageReceivedHandler<T>(EventMetadata<T> metadata);

public interface IMessageHub
{
    // Flow message handlers
    void SubscribeAsyncFlowMessageHandler<T>(FlowMessageReceivedAsyncHandler<T> handler);
    void SubscribeFlowMessageHandler<T>(FlowMessageReceivedHandler<T> handler);
    void UnsubscribeAsyncFlowMessageHandler<T>(FlowMessageReceivedHandler<T> handler);
    void UnsubscribeFlowMessageHandler<T>(FlowMessageReceivedAsyncHandler<T> handler);

    // message handlers for incoming messages with text content
    void SubscribeAsyncChatHandler(ConversationReceivedAsyncHandler handler);
    void SubscribeChatHandler(ConversationReceivedHandler handler);
    void UnsubscribeChatHandler(ConversationReceivedHandler handler);
    void UnsubscribeAsyncChatHandler(ConversationReceivedAsyncHandler handler);

    // message handlers for incoming messages only data content
    void SubscribeAsyncDataHandler(ConversationReceivedAsyncHandler handler);
    void SubscribeDataHandler(ConversationReceivedHandler handler);
    void UnsubscribeDataHandler(ConversationReceivedHandler handler);
    void UnsubscribeAsyncDataHandler(ConversationReceivedAsyncHandler handler);

    // message handlers for incoming messages with only metadata
    Task ReceiveConversationChatOrData(MessageSignal messageSignal);

    Task ReceiveFlowMessage(EventSignal eventSignal);
}

class MessengerLog {}

public class MessageHub: IMessageHub
{
    private readonly ConcurrentBag<Func<MessageThread, Task>> _chatHandlers = new ConcurrentBag<Func<MessageThread, Task>>();
    private readonly ConcurrentBag<Func<MessageThread, Task>> _dataHandlers = new ConcurrentBag<Func<MessageThread, Task>>();
    private readonly ConcurrentBag<Func<EventMetadata, object?, Task>> _flowMessageHandlers = new ConcurrentBag<Func<EventMetadata, object?, Task>>();

    private static readonly Logger<MessengerLog> _logger = Logger<MessengerLog>.For();

    private readonly ConcurrentDictionary<Delegate, Func<MessageThread, Task>> _chatHandlerMappings = 
        new ConcurrentDictionary<Delegate, Func<MessageThread, Task>>();

    private readonly ConcurrentDictionary<Delegate, Func<MessageThread, Task>> _dataHandlerMappings = 
        new ConcurrentDictionary<Delegate, Func<MessageThread, Task>>();

    private readonly Dictionary<Delegate, Func<EventMetadata, object?, Task>> _handlerMappings =
        new Dictionary<Delegate, Func<EventMetadata, object?, Task>>();

    public static async Task<string?> SendConversationData(string participantId, string content, object? data = null)
    {
        return await SendConversationChatOrData(MessageType.Data, participantId, content, data);
    }

    public static async Task<string?> SendConversationChat(string participantId, string content, object? data = null)
    {
        return await SendConversationChatOrData(MessageType.Chat, participantId, content, data);
    }

    public static async Task SendFlowMessage(Type flowClassType, object? payload = null) {
        var targetWorkflowType = AgentContext.GetWorkflowTypeFor(flowClassType);
        var targetWorkflowId = AgentContext.GetSingletonWorkflowIdFor(flowClassType);

        try {
            var eventDto = new EventSignal
            {
                SourceWorkflowId = AgentContext.WorkflowId,
                SourceWorkflowType = AgentContext.WorkflowType,
                SourceAgent = AgentContext.AgentName,
                Payload = payload,
                TargetWorkflowType = targetWorkflowType,
                TargetWorkflowId = targetWorkflowId
            };

            if (Workflow.InWorkflow)
            {
                await Workflow.ExecuteActivityAsync(
                    (SystemActivities a) => a.SendEvent(eventDto),
                    new ActivityOptions { StartToCloseTimeout = TimeSpan.FromSeconds(60) });
            }
            else
            {
                await SystemActivities.SendEventStatic(eventDto);
            }
        }
        catch (Exception e)
        {
            Console.Error.WriteLine(e);
            throw;
        }
    }


    private static async Task<string?> SendConversationChatOrData(MessageType type, string participantId, string content, object? data = null)
    {
        var outgoingMessage = new ChatOrDataRequest
        {
            Agent = AgentContext.AgentName,
            WorkflowId = AgentContext.WorkflowId,
            WorkflowType = AgentContext.WorkflowType,
            Text = content,
            Data = data,
            ParticipantId = participantId
        };

        if (Workflow.InWorkflow)
        {
            var success = await Workflow.ExecuteActivityAsync(
                (SystemActivities a) => a.SendChatOrData(outgoingMessage, type),
                new SystemActivityOptions());
            return success;
        }
        else
        {
            var success = await SystemActivities.SendChatOrDataStatic(outgoingMessage, type);
            return success;
        }

    }

    public void SubscribeAsyncFlowMessageHandler<T>(FlowMessageReceivedAsyncHandler<T> handler)
    {
        // Convert the delegate type with proper type casting
        Func<EventMetadata, object?, Task> funcHandler = (metadata, payload) =>
        {
            var typedPayload = payload != null ? CastPayload<T>(payload) : default;
            var typedMetadata = new EventMetadata<T>
            {
                SourceWorkflowId = metadata.SourceWorkflowId,
                SourceWorkflowType = metadata.SourceWorkflowType,
                SourceAgent = metadata.SourceAgent,
                Payload = typedPayload!
            };
            return handler(typedMetadata);
        };

        if (!_handlerMappings.ContainsKey(handler))
        {
            _handlerMappings[handler] = funcHandler;
            _flowMessageHandlers.Add(funcHandler);
        }
    }

    public void SubscribeFlowMessageHandler<T>(FlowMessageReceivedHandler<T> handler)
    {
        // Wrap the synchronous handler to return a completed task with proper type casting
        Func<EventMetadata, object?, Task> funcHandler = (metadata, payload) =>
        {
            var typedPayload = payload != null ? CastPayload<T>(payload) : default;
            var typedMetadata = new EventMetadata<T>
            {
                SourceWorkflowId = metadata.SourceWorkflowId,
                SourceWorkflowType = metadata.SourceWorkflowType,
                SourceAgent = metadata.SourceAgent,
                Payload = typedPayload!
            };
            handler(typedMetadata);
            return Task.CompletedTask;
        };

        if (!_handlerMappings.ContainsKey(handler))
        {
            _handlerMappings[handler] = funcHandler;
            _flowMessageHandlers.Add(funcHandler);
        }
    }

    public void UnsubscribeAsyncFlowMessageHandler<T>(FlowMessageReceivedHandler<T> handler)
    {
        if (_handlerMappings.TryGetValue(handler, out var funcHandler))
        {
            _handlerMappings.Remove(handler);
        }
    }

    public void UnsubscribeFlowMessageHandler<T>(FlowMessageReceivedAsyncHandler<T> handler)
    {
        if (_handlerMappings.TryGetValue(handler, out var funcHandler))
        {
            _handlerMappings.Remove(handler);
        }
    }
    public void SubscribeAsyncChatHandler(ConversationReceivedAsyncHandler handler)
    {
        // Convert the delegate type
        Func<MessageThread, Task> funcHandler = messageThread => handler(messageThread);
        
        if (_chatHandlerMappings.TryAdd(handler, funcHandler))
        {
            _chatHandlers.Add(funcHandler);
            _logger.LogInformation($"Registered async message handler: {handler.Method.Name}");
        }
        else
        {
            _logger.LogWarning($"Async message handler already registered: {handler.Method.Name}");
        }
    }

    public void SubscribeChatHandler(ConversationReceivedHandler handler)
    {
        // Wrap the synchronous handler to return a completed task
        Func<MessageThread, Task> funcHandler = messageThread => 
        {
            try
            {
                handler(messageThread);
                return Task.CompletedTask;
            }
            catch (Exception ex)
            {
                _logger.LogError($"Error in sync message handler {handler.Method.Name}: {ex.Message}", ex);
                return Task.CompletedTask;
            }
        };
        
        if (_chatHandlerMappings.TryAdd(handler, funcHandler))
        {
            _chatHandlers.Add(funcHandler);
            _logger.LogInformation($"Registered sync message handler: {handler.Method.Name}");
        }
        else
        {
            _logger.LogWarning($"Sync message handler already registered: {handler.Method.Name}");
        }
    }
    
    public void UnsubscribeChatHandler(ConversationReceivedHandler handler)
    {
        if (_chatHandlerMappings.TryRemove(handler, out var funcHandler))
        {
            // Note: ConcurrentBag doesn't support removal, so we'll mark handlers as removed
            // This is acceptable since we create new collections for iteration
            _logger.LogInformation($"Unregistered sync message handler: {handler.Method.Name}");
        }
        else
        {
            _logger.LogWarning($"Attempted to unregister non-existent sync message handler: {handler.Method.Name}");
        }
    }
    
    public void UnsubscribeAsyncChatHandler(ConversationReceivedAsyncHandler handler)
    {
        if (_chatHandlerMappings.TryRemove(handler, out var funcHandler))
        {
            _logger.LogInformation($"Unregistered async message handler: {handler.Method.Name}");
        }
        else
        {
            _logger.LogWarning($"Attempted to unregister non-existent async message handler: {handler.Method.Name}");
        }
    }

    public void SubscribeAsyncDataHandler(ConversationReceivedAsyncHandler handler)
    {
        // Convert the delegate type
        Func<MessageThread, Task> funcHandler = messageThread => handler(messageThread);
        
        if (_dataHandlerMappings.TryAdd(handler, funcHandler))
        {
            _dataHandlers.Add(funcHandler);
            _logger.LogInformation($"Registered async metadata handler: {handler.Method.Name}");
        }
        else
        {
            _logger.LogWarning($"Async metadata handler already registered: {handler.Method.Name}");
        }
    }

    public void SubscribeDataHandler(ConversationReceivedHandler handler)
    {
        // Wrap the synchronous handler to return a completed task
        Func<MessageThread, Task> funcHandler = messageThread => 
        {
            try
            {
                handler(messageThread);
                return Task.CompletedTask;
            }
            catch (Exception ex)
            {
                _logger.LogError($"Error in sync metadata handler {handler.Method.Name}: {ex.Message}", ex);
                return Task.CompletedTask;
            }
        };
        
        if (_dataHandlerMappings.TryAdd(handler, funcHandler))
        {
            _dataHandlers.Add(funcHandler);
            _logger.LogInformation($"Registered sync metadata handler: {handler.Method.Name}");
        }
        else
        {
            _logger.LogWarning($"Sync metadata handler already registered: {handler.Method.Name}");
        }
    }
    
    public void UnsubscribeDataHandler(ConversationReceivedHandler handler)
    {
        if (_dataHandlerMappings.TryRemove(handler, out var funcHandler))
        {
            _logger.LogInformation($"Unregistered sync metadata handler: {handler.Method.Name}");
        }
        else
        {
            _logger.LogWarning($"Attempted to unregister non-existent sync metadata handler: {handler.Method.Name}");
        }
    }
    
    public void UnsubscribeAsyncDataHandler(ConversationReceivedAsyncHandler handler)
    {
        if (_dataHandlerMappings.TryRemove(handler, out var funcHandler))
        {
            _logger.LogInformation($"Unregistered async metadata handler: {handler.Method.Name}");
        }
        else
        {
            _logger.LogWarning($"Attempted to unregister non-existent async metadata handler: {handler.Method.Name}");
        }
    }

    public async Task ReceiveConversationChatOrData(MessageSignal messageSignal)
    {
        _logger.LogInformation($"Received Signal Message: {JsonSerializer.Serialize(messageSignal)}");

<<<<<<< HEAD
        try
        {
            // Validate token
            if (Workflow.InWorkflow)
            {
                await Workflow.ExecuteActivityAsync(
                    (SystemActivities a) => a.ValidateToken(messageSignal.Payload.Token, messageSignal.Payload.AuthProvider),
                    new SystemActivityOptions());
            }
            else
            {
                await SystemActivities.ValidateTokenStatic(messageSignal.Payload.Token, messageSignal.Payload.AuthProvider);
=======
        var messageType = Enum.Parse<MessageType>(messageSignal.Payload.Type);

        var messageThread = new MessageThread {
            WorkflowId = AgentContext.WorkflowId,
            WorkflowType = AgentContext.WorkflowType,
            Agent = AgentContext.AgentName,
            ThreadId = messageSignal.Payload.ThreadId,
            ParticipantId = messageSignal.Payload.ParticipantId,
            Authorization = messageSignal.Payload.Authorization,
            LatestMessage = new () {
                Content = messageSignal.Payload.Text,
                Data = messageSignal.Payload.Data,
                Type = messageType
>>>>>>> cae62dd2
            }

            var messageType = Enum.Parse<MessageType>(messageSignal.Payload.Type);

            var messageThread = new MessageThread
            {
                WorkflowId = AgentContext.WorkflowId,
                WorkflowType = AgentContext.WorkflowType,
                Agent = AgentContext.AgentName,
                ThreadId = messageSignal.Payload.ThreadId,
                ParticipantId = messageSignal.Payload.ParticipantId,
                LatestMessage = new()
                {
                    Content = messageSignal.Payload.Text,
                    Data = messageSignal.Payload.Data,
                    Type = messageType
                }
            };

            // Determine which handlers to call based on the message type
            if (messageType == MessageType.Data)
            {
                await ProcessConversationHandlers(_dataHandlerMappings.Values, messageThread);
            }
            else
            {
                await ProcessConversationHandlers(_chatHandlerMappings.Values, messageThread);
            }
        }
        catch (Exception ex)
        {
            _logger.LogError($"Unexpected error during token validation: {ex.GetType().Name} - {ex.Message}");
            throw new UnauthorizedAccessException("Token validation failed", ex);
        }
    }

    private async Task ProcessConversationHandlers(IEnumerable<Func<MessageThread, Task>> handlers, MessageThread messageThread)
    {
        var handlerList = handlers.ToList();
        _logger.LogDebug($"New message received: {JsonSerializer.Serialize(messageThread)}");
        _logger.LogDebug($"Informing {handlerList.Count} handlers");

        var handlerTasks = new List<Task>();

        foreach (var handler in handlerList)
        {
            var handlerTask = InvokeHandlerSafely(handler, messageThread);
            handlerTasks.Add(handlerTask);
        }

        try
        {
            // Wait for all handlers to complete
            await Task.WhenAll(handlerTasks);
            _logger.LogDebug($"All handlers completed successfully");
        }
        catch (Exception ex)
        {
            _logger.LogError($"One or more handlers failed: {ex.Message}", ex);
            // Continue execution even if some handlers failed
        }
    }

    private async Task InvokeHandlerSafely(Func<MessageThread, Task> handler, MessageThread messageThread)
    {
        try
        {
            _logger.LogDebug($"Calling handler: {handler.Method.Name}");
            await handler(messageThread);
            _logger.LogDebug($"Completed handler: {handler.Method.Name}");
        }
        catch (Exception ex)
        {
            _logger.LogError($"Error in handler {handler.Method.Name}: {ex.Message}", ex);
            // Don't rethrow - continue with other handlers
        }
    }

    public static T CastPayload<T>(object obj)
    {
        if (obj == null)
        {
            return default!;
        }
        try {
            return JsonSerializer.Deserialize<T>(obj.ToString()!)!;
        }
        catch (Exception)
        {
            throw new InvalidOperationException($"Failed to cast event payload `{obj}` to `{typeof(T).Name}`");
        }
    }


    public async Task ReceiveFlowMessage(EventSignal obj)
    {
        var metadata = new EventMetadata
        {
            SourceWorkflowId = obj.SourceWorkflowId,
            SourceWorkflowType = obj.SourceWorkflowType,
            SourceAgent = obj.SourceAgent
        };
        // Call all handlers uniformly
        foreach (var handler in _flowMessageHandlers.ToList())
        {
            await handler(metadata, obj.Payload);
        }
    }
}<|MERGE_RESOLUTION|>--- conflicted
+++ resolved
@@ -331,7 +331,6 @@
     {
         _logger.LogInformation($"Received Signal Message: {JsonSerializer.Serialize(messageSignal)}");
 
-<<<<<<< HEAD
         try
         {
             // Validate token
@@ -344,21 +343,6 @@
             else
             {
                 await SystemActivities.ValidateTokenStatic(messageSignal.Payload.Token, messageSignal.Payload.AuthProvider);
-=======
-        var messageType = Enum.Parse<MessageType>(messageSignal.Payload.Type);
-
-        var messageThread = new MessageThread {
-            WorkflowId = AgentContext.WorkflowId,
-            WorkflowType = AgentContext.WorkflowType,
-            Agent = AgentContext.AgentName,
-            ThreadId = messageSignal.Payload.ThreadId,
-            ParticipantId = messageSignal.Payload.ParticipantId,
-            Authorization = messageSignal.Payload.Authorization,
-            LatestMessage = new () {
-                Content = messageSignal.Payload.Text,
-                Data = messageSignal.Payload.Data,
-                Type = messageType
->>>>>>> cae62dd2
             }
 
             var messageType = Enum.Parse<MessageType>(messageSignal.Payload.Type);
@@ -370,6 +354,7 @@
                 Agent = AgentContext.AgentName,
                 ThreadId = messageSignal.Payload.ThreadId,
                 ParticipantId = messageSignal.Payload.ParticipantId,
+                Authorization = messageSignal.Payload.Authorization,
                 LatestMessage = new()
                 {
                     Content = messageSignal.Payload.Text,
