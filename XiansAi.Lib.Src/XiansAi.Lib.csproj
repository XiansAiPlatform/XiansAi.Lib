--- conflicted
+++ resolved
@@ -17,14 +17,9 @@
   <ItemGroup>
     <PackageReference Include="Microsoft.Extensions.Hosting" Version="9.0.5" />
     <PackageReference Include="Microsoft.Extensions.Logging.Console" Version="9.0.5" />
-<<<<<<< HEAD
-    <PackageReference Include="openai" Version="2.2.0-beta.4" />
-    <PackageReference Include="Temporalio" Version="1.6.0" />
-    <PackageReference Include="Microsoft.SemanticKernel" Version="1.53.1" />
-=======
     <PackageReference Include="Temporalio" Version="1.7.0" />
     <PackageReference Include="Microsoft.SemanticKernel" Version="1.55.0" />
->>>>>>> 78098bf0
+    <PackageReference Include="openai" Version="2.2.0-beta.4" />
   </ItemGroup>
 
 </Project>