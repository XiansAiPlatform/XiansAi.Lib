--- conflicted
+++ resolved
@@ -19,16 +19,11 @@
   <ItemGroup>
     <PackageReference Include="Microsoft.Extensions.Hosting" Version="9.0.5" />
     <PackageReference Include="Microsoft.Extensions.Logging.Console" Version="9.0.5" />
-<<<<<<< HEAD
     <PackageReference Include="Microsoft.Extensions.DependencyInjection" Version="9.0.5" />
     <PackageReference Include="Microsoft.Extensions.Http" Version="9.0.5" />
     <PackageReference Include="Microsoft.Extensions.Caching.Memory" Version="9.0.5" />
-    <PackageReference Include="Temporalio" Version="1.6.0" />
-    <PackageReference Include="Microsoft.SemanticKernel" Version="1.53.1" />
-=======
     <PackageReference Include="Temporalio" Version="1.7.0" />
     <PackageReference Include="Microsoft.SemanticKernel" Version="1.55.0" />
->>>>>>> cae62dd2
   </ItemGroup>
 
 </Project>