--- conflicted
+++ resolved
@@ -6,23 +6,15 @@
 
 namespace XiansAi.Activity;
 
-<<<<<<< HEAD
-class ActivityTrackerProxyLogger {}
-=======
 // Simple class for less verbose logging
 internal class ActivityProxy { }
->>>>>>> 444f6d47
 
 class ActivityTrackerProxy<I, T> : DispatchProxy where T : ActivityBase, I
 {
     private T? _target;
-<<<<<<< HEAD
-    private static readonly Logger<ActivityTrackerProxyLogger> _logger = Logger<ActivityTrackerProxyLogger>.For();
-=======
     
     // Use a simpler type parameter for the logger
     private static readonly Logger<ActivityProxy> _logger = Logger<ActivityProxy>.For();
->>>>>>> 444f6d47
 
     public static I Create(T target)
     {
